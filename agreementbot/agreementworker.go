package agreementbot

import (
	"encoding/hex"
	"encoding/json"
	"errors"
	"fmt"
	"github.com/boltdb/bolt"
	"github.com/golang/glog"
	"github.com/open-horizon/anax/abstractprotocol"
	"github.com/open-horizon/anax/citizenscientist"
	"github.com/open-horizon/anax/config"
	"github.com/open-horizon/anax/exchange"
	"github.com/open-horizon/anax/policy"
	"github.com/satori/go.uuid"
	"math/rand"
	"net/http"
	"runtime"
	"strconv"
	"time"
)

type CSAgreementWorker struct {
	pm         *policy.PolicyManager
	db         *bolt.DB
	config     *config.HorizonConfig
	httpClient *http.Client
	agbotId    string
	token      string
	protocol   string
	alm        *AgreementLockManager
}

func NewCSAgreementWorker(policyManager *policy.PolicyManager, cfg *config.HorizonConfig, db *bolt.DB, alm *AgreementLockManager) *CSAgreementWorker {

	p := &CSAgreementWorker{
		pm:         policyManager,
		db:         db,
		config:     cfg,
		httpClient: &http.Client{Timeout: time.Duration(config.HTTPDEFAULTTIMEOUT*time.Millisecond)},
		agbotId:    cfg.AgreementBot.ExchangeId,
		token:      cfg.AgreementBot.ExchangeToken,
		alm:        alm,
	}

	return p
}

// These structs are the event bodies that flows from the processor to the agreement workers
const INITIATE = "INITIATE_AGREEMENT"
const REPLY = "AGREEMENT_REPLY"
const CANCEL = "AGREEMENT_CANCEL"
const DATARECEIVEDACK = "AGREEMENT_DATARECEIVED_ACK"
const BC_RECORDED = "AGREEMENT_BC_RECORDED"
const BC_TERMINATED = "AGREEMENT_BC_TERMINATED"
const WORKLOAD_UPGRADE = "WORKLOAD_UPGRADE"

type CSAgreementWork interface {
	Type() string
}

type CSInitiateAgreement struct {
	workType       string
	ProducerPolicy policy.Policy               // the producer policy received from the exchange
	ConsumerPolicy policy.Policy               // the consumer policy we're matched up with
	Device         exchange.SearchResultDevice // the device entry in the exchange
}

func (c CSInitiateAgreement) String() string {
	res := ""
	res += fmt.Sprintf("Workitem: %v\n", c.workType)
	res += fmt.Sprintf("Producer Policy: %v\n", c.ProducerPolicy)
	res += fmt.Sprintf("Consumer Policy: %v\n", c.ConsumerPolicy)
	res += fmt.Sprintf("Device: %v", c.Device)
	return res
}

func (c CSInitiateAgreement) Type() string {
	return c.workType
}

type CSHandleReply struct {
	workType     string
	Reply        string
	From         string // deprecated whisper address
	SenderId     string // exchange Id of sender
	SenderPubKey []byte
	MessageId    int
}

func (c CSHandleReply) String() string {
	return fmt.Sprintf("Workitem: %v, SenderId: %v, MessageId: %v, From: %v, Reply: %v, SenderPubKey: %x", c.workType, c.SenderId, c.MessageId, c.From, c.Reply, c.SenderPubKey)
}

func (c CSHandleReply) Type() string {
	return c.workType
}

type CSHandleDataReceivedAck struct {
	workType     string
	Ack          string
	From         string // deprecated whisper address
	SenderId     string // exchange Id of sender
	SenderPubKey []byte
	MessageId    int
}

func (c CSHandleDataReceivedAck) String() string {
	return fmt.Sprintf("Workitem: %v, SenderId: %v, MessageId: %v, From: %v, Ack: %v, SenderPubKey: %x", c.workType, c.SenderId, c.MessageId, c.From, c.Ack, c.SenderPubKey)
}

func (c CSHandleDataReceivedAck) Type() string {
	return c.workType
}

type CSCancelAgreement struct {
	workType    string
	AgreementId string
	Protocol    string
	Reason      uint
}

func (c CSCancelAgreement) Type() string {
	return c.workType
}

type CSHandleBCRecorded struct {
	workType    string
	AgreementId string
	Protocol    string
}

func (c CSHandleBCRecorded) Type() string {
	return c.workType
}

type CSHandleBCTerminated struct {
	workType    string
	AgreementId string
	Protocol    string
}

func (c CSHandleBCTerminated) Type() string {
	return c.workType
}

type CSHandleWorkloadUpgrade struct {
	workType    string
	AgreementId string
	Protocol    string
	Device      string
	PolicyName  string
}

func (c CSHandleWorkloadUpgrade) Type() string {
	return c.workType
}

// This function receives an event to "make a new agreement" from the Process function, and then synchronously calls a function
// to actually work through the agreement protocol.
func (a *CSAgreementWorker) start(work chan CSAgreementWork, random *rand.Rand) {
	workerID := uuid.NewV4().String()

	logString := func(v interface{}) string {
		return fmt.Sprintf("CSAgreementWorker (%v): %v", workerID, v)
	}

	sendMessage := func(mt interface{}, pay []byte) error {
		// The mt parameter is an abstract message target object that is passed to this routine
		// by the agreement protocol. It's an interface{} type so that we can avoid the protocol knowing
		// about non protocol types.

		var messageTarget *exchange.ExchangeMessageTarget
		switch mt.(type) {
		case *exchange.ExchangeMessageTarget:
			messageTarget = mt.(*exchange.ExchangeMessageTarget)
		default:
			return errors.New(fmt.Sprintf("input message target is %T, expecting exchange.MessageTarget", mt))
		}

		// Grab the exchange ID of the message receiver
		glog.V(3).Infof("Sending exchange message to: %v, message %v", messageTarget.ReceiverExchangeId, string(pay))

		// Get my own keys
		myPubKey, myPrivKey, _ := exchange.GetKeys(a.config.AgreementBot.MessageKeyPath)

		// Demarshal the receiver's public key if we need to
		if messageTarget.ReceiverPublicKeyObj == nil {
			if mtpk, err := exchange.DemarshalPublicKey(messageTarget.ReceiverPublicKeyBytes); err != nil {
				return errors.New(fmt.Sprintf("Unable to demarshal device's public key %x, error %v", messageTarget.ReceiverPublicKeyBytes, err))
			} else {
				messageTarget.ReceiverPublicKeyObj = mtpk
			}
		}

		// Create an encrypted message
		if encryptedMsg, err := exchange.ConstructExchangeMessage(pay, myPubKey, myPrivKey, messageTarget.ReceiverPublicKeyObj); err != nil {
			return errors.New(fmt.Sprintf("Unable to construct encrypted message, error %v for message %s", err, pay))
			// Marshal it into a byte array
		} else if msgBody, err := json.Marshal(encryptedMsg); err != nil {
			return errors.New(fmt.Sprintf("Unable to marshal exchange message, error %v for message %v", err, encryptedMsg))
			// Send it to the device's message queue
		} else {
			pm := exchange.CreatePostMessage(msgBody, a.config.AgreementBot.ExchangeMessageTTL)
			var resp interface{}
			resp = new(exchange.PostDeviceResponse)
			targetURL := a.config.AgreementBot.ExchangeURL + "devices/" + messageTarget.ReceiverExchangeId + "/msgs"
			for {
				if err, tpErr := exchange.InvokeExchange(a.httpClient, "POST", targetURL, a.agbotId, a.token, pm, &resp); err != nil {
					return err
				} else if tpErr != nil {
					glog.Warningf(tpErr.Error())
					time.Sleep(10 * time.Second)
					continue
				} else {
					glog.V(5).Infof("Sent message for %v to exchange.", messageTarget.ReceiverExchangeId)
					return nil
				}
			}
		}

		return nil
	}

	protocolHandler := citizenscientist.NewProtocolHandler(a.config.AgreementBot.GethURL, a.pm)

	for {
		glog.V(5).Infof(logString(fmt.Sprintf("blocking for work")))
		workItem := <-work // block waiting for work
		glog.V(2).Infof(logString(fmt.Sprintf("received work: %v", workItem)))

		if workItem.Type() == INITIATE {
			wi := workItem.(CSInitiateAgreement)
			a.initiateNewAgreement(wi, random, protocolHandler, sendMessage)

		} else if workItem.Type() == REPLY {
			wi := workItem.(CSHandleReply)
			a.handleAgreementReply(wi, protocolHandler, sendMessage)

		} else if workItem.Type() == DATARECEIVEDACK {
			wi := workItem.(CSHandleDataReceivedAck)
			a.handleDataReceivedAck(wi, protocolHandler)

		} else if workItem.Type() == CANCEL {
			wi := workItem.(CSCancelAgreement)
<<<<<<< HEAD

			// Get the agreement id lock to prevent any other thread from processing this same agreement.
			lock := a.alm.getAgreementLock(wi.AgreementId)
			lock.Lock()

			a.cancelAgreement(wi.AgreementId, wi.Reason, protocolHandler)

			lock.Unlock()

			// Don't need the agreement lock anymore
			a.alm.deleteAgreementLock(wi.AgreementId)
=======
			a.cancelAgreementWithLock(wi.AgreementId, wi.Reason, protocolHandler, bc)
>>>>>>> 8667c368

		} else if workItem.Type() == BC_RECORDED {
			// the agreement is recorded on the blockchain
			wi := workItem.(CSHandleBCRecorded)

			// Get the agreement id lock to prevent any other thread from processing this same agreement.
			lock := a.alm.getAgreementLock(wi.AgreementId)
			lock.Lock()

			if ag, err := FindSingleAgreementByAgreementId(a.db, wi.AgreementId, citizenscientist.PROTOCOL_NAME, []AFilter{}); err != nil {
				glog.Errorf(logString(fmt.Sprintf("error querying agreement %v from database, error: %v", wi.AgreementId, err)))
			} else if ag == nil {
				glog.V(3).Infof(logString(fmt.Sprintf("nothing to do for agreement %v, no database record.", wi.AgreementId)))
			} else if ag.Archived || ag.AgreementTimedout != 0 {
				// The agreement could be cancelled BEFORE it is written to the blockchain. If we find a BC recorded event for an archived
				// or timed out agreement then we know this occurred. Cancel the agreement again so that the device will see the cancel.
				go doBlockchainCancel(ag, ag.TerminatedReason, protocolHandler, bc)
			} else {
				// Update state in the database
				if _, err := AgreementFinalized(a.db, wi.AgreementId, citizenscientist.PROTOCOL_NAME); err != nil {
					glog.Errorf(logString(fmt.Sprintf("error persisting agreement %v finalized: %v", wi.AgreementId, err)))
				}

				// Update state in exchange
				if pol, err := policy.DemarshalPolicy(ag.Policy); err != nil {
					glog.Errorf(logString(fmt.Sprintf("error demarshalling policy from agreement %v, error: %v", wi.AgreementId, err)))
				} else if err := a.recordConsumerAgreementState(wi.AgreementId, pol.APISpecs[0].SpecRef, "Finalized Agreement"); err != nil {
					glog.Errorf(logString(fmt.Sprintf("error setting agreement %v finalized state in exchange: %v", wi.AgreementId, err)))
				}
			}

			// Drop the lock. The code above must always flow through this point.
			lock.Unlock()

		} else if workItem.Type() == BC_TERMINATED {
			// the agreement is terminated on the blockchain
			wi := workItem.(CSHandleBCTerminated)
			a.cancelAgreementWithLock(wi.AgreementId, citizenscientist.AB_CANCEL_DISCOVERED, protocolHandler, bc)

		} else if workItem.Type() == WORKLOAD_UPGRADE {
			// Force an upgrade of a workload on a specific device, given a specific policy that delivered the workload.
			// The upgrade request will contain a specific device and policy name, but it might not contain an agreement
			// id. At this point we assume that the originator of the workload upgrade event validated that the agreement id
			// (if specified) matches the device and policy name. Further, the caller has also validated that the device does
			// (or did) have a workload running from the specified policy name.

			// If there is no agreement id specified then find one for the current device and policy name. If we find one,
			// grab the agreement id lock, cancel the agreement and delete the workload usage record.
			wi := workItem.(CSHandleWorkloadUpgrade)
			if wi.AgreementId == "" {
				if ags, err := FindAgreements(a.db, []AFilter{DevPolAFilter(wi.Device, wi.PolicyName)}, wi.Protocol); err != nil {
					glog.Errorf(logString(fmt.Sprintf("error finding agreement for device %v and policyName %v, error: %v", wi.Device, wi.PolicyName, err)))
				} else if len(ags) == 0 {
					// If there is no agreement found, is it a problem? We could have caught the system in a state where there is no
					// agreement, but there still might be a workload usage record for the device and policy name. It should be safe to
					// just delete the workload usage record. When an agreement reply is processed, the code will verify that the
					// highest priority workload is being used when creating a new workload usage record.
					glog.V(5).Infof(logString(fmt.Sprintf("forced workload upgrade found no current agreement for device %v and policy name %v", wi.Device, wi.PolicyName)))
				} else {
					// Cancel all agreements
					for _, ag := range ags {
						// Terminate the agreement
						a.cancelAgreementWithLock(ag.CurrentAgreementId, citizenscientist.AB_CANCEL_FORCED_UPGRADE, protocolHandler, bc)
					}
				}
			} else {
				// Terminate the agreement
				a.cancelAgreementWithLock(wi.AgreementId, citizenscientist.AB_CANCEL_FORCED_UPGRADE, protocolHandler, bc)
			}

<<<<<<< HEAD
			// Get the agreement id lock to prevent any other thread from processing this same agreement.
			lock := a.alm.getAgreementLock(wi.AgreementId)
			lock.Lock()

			a.cancelAgreement(wi.AgreementId, citizenscientist.AB_CANCEL_DISCOVERED, protocolHandler)

			lock.Unlock()

			// Don't need the agreement lock anymore
			a.alm.deleteAgreementLock(wi.AgreementId)
=======
			// Find the workload usage record and delete it. This will cause any new agreement negotiations to start with the highest priority
			// workload.
			if err := DeleteWorkloadUsage(a.db, wi.Device, wi.PolicyName); err != nil {
				glog.Errorf(logString(fmt.Sprintf("error deleting workload usage record for device %v and policyName %v, error: %v", wi.Device, wi.PolicyName, err)))
			}
>>>>>>> 8667c368

		} else {
			glog.Errorf(logString(fmt.Sprintf("received unknown work request: %v", workItem)))
		}

		glog.V(5).Infof(logString(fmt.Sprintf("handled work: %v", workItem)))
		runtime.Gosched()

	}
}

func (a *CSAgreementWorker) initiateNewAgreement(wi             CSInitiateAgreement,
												random          *rand.Rand,
												protocolHandler *citizenscientist.ProtocolHandler,
												sendMessage     func(mt interface{}, pay []byte) error) {

	// Generate an agreement ID
	agreementId := generateAgreementId(random)
	// myAddress, _ := ethblockchain.AccountId()
	agreementIdString := hex.EncodeToString(agreementId)
	glog.V(5).Infof(logString(fmt.Sprintf("using AgreementId %v", agreementIdString)))

	// Get the agreement id lock to prevent any other thread from processing this same agreement.
	lock := a.alm.getAgreementLock(agreementIdString)
	lock.Lock()
	defer lock.Unlock()

	// Determine which workload we should propose. This is based on the priority of each workload and
	// whether or not this workload has been tried before.
	var workload *policy.Workload
	if wlUsage, err := FindSingleWorkloadUsageByDeviceAndPolicyName(a.db, wi.Device.Id, wi.ConsumerPolicy.Header.Name); err != nil {
		glog.Errorf(logString(fmt.Sprintf("error searching for persistent workload usage records for device %v with policy %v, error: %v", wi.Device.Id, wi.ConsumerPolicy.Header.Name, err)))
		return
	} else if wlUsage == nil {
		workload = wi.ConsumerPolicy.NextHighestPriorityWorkload(0, 0, 0)
	} else if wlUsage.DisableRetry {
		workload = wi.ConsumerPolicy.NextHighestPriorityWorkload(wlUsage.Priority, 0, wlUsage.FirstTryTime)
	} else if wlUsage != nil {
		workload = wi.ConsumerPolicy.NextHighestPriorityWorkload(wlUsage.Priority, wlUsage.RetryCount+1, wlUsage.FirstTryTime)
	}

	// Create pending agreement in database
	if err := AgreementAttempt(a.db, agreementIdString, wi.Device.Id, wi.ConsumerPolicy.Header.Name, "Citizen Scientist"); err != nil {
		glog.Errorf(logString(fmt.Sprintf("error persisting agreement attempt: %v", err)))

	// Create message target for protocol message
	} else if mt, err := exchange.CreateMessageTarget(wi.Device.Id, nil, wi.Device.PublicKey, wi.Device.MsgEndPoint); err != nil {
		glog.Errorf(logString(fmt.Sprintf("error creating message target: %v", err)))

	// Initiate the protocol
	} else if proposal, err := protocolHandler.InitiateAgreement(agreementIdString, &wi.ProducerPolicy, &wi.ConsumerPolicy, a.agbotId, mt, workload, a.config.AgreementBot.DefaultWorkloadPW, a.config.AgreementBot.NoDataIntervalS, sendMessage); err != nil {
		glog.Errorf(logString(fmt.Sprintf("error initiating agreement: %v", err)))

		// Remove pending agreement from database
		if err := DeleteAgreement(a.db, agreementIdString, citizenscientist.PROTOCOL_NAME); err != nil {
			glog.Errorf(logString(fmt.Sprintf("error deleting pending agreement: %v, error %v", agreementIdString, err)))
		}

		// TODO: Publish error on the message bus

	// Update the agreement in the DB with the proposal and policy
	} else if hash, sig, err := protocolHandler.SignProposal(proposal); err != nil {
		glog.Errorf(logString(fmt.Sprintf("error signing proposal %v, error: %v", proposal, err)))
	} else if polBytes, err := json.Marshal(wi.ConsumerPolicy); err != nil {
		glog.Errorf(logString(fmt.Sprintf("error marshalling policy for storage %v, error: %v", wi.ConsumerPolicy, err)))
	} else if pBytes, err := json.Marshal(proposal); err != nil {
		glog.Errorf(logString(fmt.Sprintf("error marshalling proposal for storage %v, error: %v", proposal, err)))
	} else if pol, err := policy.DemarshalPolicy(proposal.TsAndCs()); err != nil {
		glog.Errorf(logString(fmt.Sprintf("error demarshalling TsandCs policy from pending agreement %v, error: %v", agreementIdString, err)))
	} else if _, err := AgreementUpdate(a.db, agreementIdString, string(pBytes), string(polBytes), pol.DataVerify, a.config.AgreementBot.ProcessGovernanceIntervalS, hash, sig, citizenscientist.PROTOCOL_NAME); err != nil {
		glog.Errorf(logString(fmt.Sprintf("error updating agreement with proposal %v in DB, error: %v", proposal, err)))

	// Record that the agreement was initiated, in the exchange
	} else if err := a.recordConsumerAgreementState(agreementIdString, wi.ConsumerPolicy.APISpecs[0].SpecRef, "Formed Proposal"); err != nil {
		glog.Errorf(logString(fmt.Sprintf("error setting agreement state for %v", agreementIdString)))
	}
}

func (a *CSAgreementWorker) handleAgreementReply(wi             CSHandleReply,
												protocolHandler *citizenscientist.ProtocolHandler,
												sendMessage     func(mt interface{}, pay []byte) error) {

	// The reply message is usually deleted before recording on the blockchain. For now assume it will be deleted at the end. Early exit from
	// this function is NOT allowed.
	deletedMessage := false

	if r, err := protocolHandler.ValidateReply(wi.Reply); err != nil {
		glog.Warningf(logString(fmt.Sprintf("discarding message: %v", wi.Reply)))
	} else if reply, ok := r.(*citizenscientist.CSProposalReply); !ok {
		glog.Errorf(logString(fmt.Sprintf("unable to cast reply %v to %v Proposal Reply, is %T", r, protocolHandler.Name(), r)))
	} else {

		// Get the agreement id lock to prevent any other thread from processing this same agreement.
		lock := a.alm.getAgreementLock(reply.AgreementId())
		lock.Lock()

		// The lock is dropped at the end of this function or right before the blockchain write. Early exit from this function is NOT allowed.
		droppedLock := false

		if reply.ProposalAccepted() {
			// The producer is happy with the proposal. Assume we will ack negatively unless we find out that everything is ok.
			ackReplyAsValid := false

			// Find the saved agreement in the database
			if agreement, err := FindSingleAgreementByAgreementId(a.db, reply.AgreementId(), citizenscientist.PROTOCOL_NAME, []AFilter{UnarchivedAFilter()}); err != nil {
				glog.Errorf(logString(fmt.Sprintf("error querying pending agreement %v, error: %v", reply.AgreementId(), err)))
			} else if agreement == nil {
				glog.V(5).Infof(logString(fmt.Sprintf("discarding reply, agreement id %v not in our database", reply.AgreementId())))
			} else if agreement.CounterPartyAddress != "" {
				glog.V(5).Infof(logString(fmt.Sprintf("discarding reply, agreement id %v already received a reply", agreement.CurrentAgreementId)))
				// this will cause us to not send a reply ack, which is what we want in this case
				ackReplyAsValid = true

			// Now we need to write the info to the exchange and the database
			} else if proposal, err := protocolHandler.DemarshalProposal(agreement.Proposal); err != nil {
				glog.Errorf(logString(fmt.Sprintf("error validating proposal from pending agreement %v, error: %v", reply.AgreementId(), err)))
			} else if pol, err := policy.DemarshalPolicy(proposal.TsAndCs()); err != nil {
				glog.Errorf(logString(fmt.Sprintf("error demarshalling tsandcs policy from pending agreement %v, error: %v", reply.AgreementId(), err)))

			} else if _, err := AgreementMade(a.db, reply.AgreementId(), reply.Address, reply.Signature, citizenscientist.PROTOCOL_NAME, pol.HAGroup.Partners); err != nil {
				glog.Errorf(logString(fmt.Sprintf("error updating agreement with proposal %v in DB, error: %v", proposal, err)))

			} else if err := a.recordConsumerAgreementState(reply.AgreementId(), pol.APISpecs[0].SpecRef, "Producer agreed"); err != nil {
				glog.Errorf(logString(fmt.Sprintf("error setting agreement state for %v", reply.AgreementId())))

				// We need to send a reply ack and write the info to the blockchain
			} else if consumerPolicy, err := policy.DemarshalPolicy(agreement.Policy); err != nil {
				glog.Errorf(logString(fmt.Sprintf("unable to demarshal policy for agreement %v, error %v", reply.AgreementId(), err)))
			} else {
				// Done handling the response successfully
				ackReplyAsValid = true

				// If we dont have a workload usage record for this device, then we need to create one. If there is already a
				// workload usage record and workload rollback retry counting is enabled, then check to see if the workload priority
				// has changed. If so, update the record and reset the retry count and time. Othwerwise just update the retry count.
				if wlUsage, err := FindSingleWorkloadUsageByDeviceAndPolicyName(a.db, wi.SenderId, consumerPolicy.Header.Name); err != nil {
					glog.Errorf(logString(fmt.Sprintf("error searching for persistent workload usage records for device %v with policy %v, error: %v", wi.SenderId, consumerPolicy.Header.Name, err)))
				} else if wlUsage == nil {
					// There is no workload usage record. Make sure that the current workload chosen is the highest priority workload.
					// There could have been a change in the system such that the chosen workload is no longer the right choice. If this
					// is the case, then we need to reject the agreement and start over.

					workload := consumerPolicy.NextHighestPriorityWorkload(0, 0, 0)
					if !workload.Priority.IsSame(pol.Workloads[0].Priority) {
						// Need a new workload usage record but not the same as the highest priority. That can't be right.
						ackReplyAsValid = false
					} else if !pol.Workloads[0].HasEmptyPriority() {
						if err := NewWorkloadUsage(a.db, wi.SenderId, pol.HAGroup.Partners, agreement.Policy, consumerPolicy.Header.Name, pol.Workloads[0].Priority.PriorityValue, pol.Workloads[0].Priority.RetryDurationS, pol.Workloads[0].Priority.VerifiedDurationS, reply.AgreementId()); err != nil {
							glog.Errorf(logString(fmt.Sprintf("error creating persistent workload usage records for device %v with policy %v, error: %v", wi.SenderId, consumerPolicy.Header.Name, err)))
						}
					}
				} else if !wlUsage.DisableRetry {
					if pol.Workloads[0].Priority.PriorityValue != wlUsage.Priority {
						if _, err := UpdatePriority(a.db, wi.SenderId, consumerPolicy.Header.Name, pol.Workloads[0].Priority.PriorityValue, pol.Workloads[0].Priority.RetryDurationS, pol.Workloads[0].Priority.VerifiedDurationS, reply.AgreementId()); err != nil {
							glog.Errorf(logString(fmt.Sprintf("error updating workload usage prioroty for device %v with policy %v, error: %v", wi.SenderId, consumerPolicy.Header.Name, err)))
						}
					} else if _, err := UpdateRetryCount(a.db, wi.SenderId, consumerPolicy.Header.Name, wlUsage.RetryCount+1, reply.AgreementId()); err != nil {
						glog.Errorf(logString(fmt.Sprintf("error updating workload usage retry count for device %v with policy %v, error: %v", wi.SenderId, consumerPolicy.Header.Name, err)))
					}
				} else if _, err := UpdateWUAgreementId(a.db, wi.SenderId, consumerPolicy.Header.Name, reply.AgreementId()); err != nil {
					glog.Errorf(logString(fmt.Sprintf("error updating agreement id %v in workload usage for %v for policy %v, error: %v", reply.AgreementId(), wi.SenderId, consumerPolicy.Header.Name, err)))
				}

				// Send the reply Ack
				if mt, err := exchange.CreateMessageTarget(wi.SenderId, nil, wi.SenderPubKey, wi.From); err != nil {
					glog.Errorf(logString(fmt.Sprintf("error creating message target: %v", err)))
				} else if err := protocolHandler.Confirm(ackReplyAsValid, reply.AgreementId(), mt, sendMessage); err != nil {
					glog.Errorf(logString(fmt.Sprintf("error trying to send reply ack for %v to %v, error: %v", reply.AgreementId(), mt, err)))
				}

				// Delete the original reply message
				if wi.MessageId != 0 {
					if err := a.deleteMessage(wi.MessageId); err != nil {
						glog.Errorf(logString(fmt.Sprintf("error deleting message %v from exchange for agbot %v", wi.MessageId, a.agbotId)))
					}
				}
				deletedMessage = true
				droppedLock = true
				lock.Unlock()

				// Recording the agreement on the blockchain could take a long time, so it needs to be the last thing we do.
				if err := protocolHandler.RecordAgreement(proposal, reply, consumerPolicy); err != nil {
					glog.Errorf(logString(fmt.Sprintf("error trying to record agreement in blockchain, %v", err)))
					a.cancelAgreementWithLock(reply.AgreementId(), citizenscientist.AB_CANCEL_BC_WRITE_FAILED, protocolHandler, bc)
					ackReplyAsValid = false
				} else {
					glog.V(3).Infof(logString(fmt.Sprintf("recorded agreement %v", reply.AgreementId())))
				}
			}

			// Always send an ack for a reply with a positive decision in it
			if !ackReplyAsValid {
				if mt, err := exchange.CreateMessageTarget(wi.SenderId, nil, wi.SenderPubKey, wi.From); err != nil {
					glog.Errorf(logString(fmt.Sprintf("error creating message target: %v", err)))
				} else if err := protocolHandler.Confirm(ackReplyAsValid, reply.AgreementId(), mt, sendMessage); err != nil {
					glog.Errorf(logString(fmt.Sprintf("error trying to send reply ack for %v to %v, error: %v", reply.AgreementId(), wi.From, err)))
				}
			}

		} else {
			glog.Errorf(logString(fmt.Sprintf("received rejection from producer %v", reply)))

			a.cancelAgreement(reply.AgreementId(), citizenscientist.AB_CANCEL_NEGATIVE_REPLY, protocolHandler)
		}

		// Get rid of the lock
		if !droppedLock {
			lock.Unlock()
		}

	}

	// Get rid of the exchange message if there is one
	if wi.MessageId != 0 && !deletedMessage {
		if err := a.deleteMessage(wi.MessageId); err != nil {
			glog.Errorf(logString(fmt.Sprintf("error deleting message %v from exchange for agbot %v", wi.MessageId, a.agbotId)))
		}
	}

}

func (a *CSAgreementWorker) handleDataReceivedAck(wi            CSHandleDataReceivedAck,
												protocolHandler *citizenscientist.ProtocolHandler) {

	if d, err := protocolHandler.ValidateDataReceivedAck(wi.Ack); err != nil {
		glog.Warningf(logString(fmt.Sprintf("discarding message: %v", wi.Ack)))
	} else if drAck, ok := d.(*abstractprotocol.BaseDataReceivedAck); !ok {
		glog.Errorf(logString(fmt.Sprintf("unable to cast Data Received Ack %v to %v Proposal Reply, is %T", d, protocolHandler.Name(), d)))
	} else {

		// Get the agreement id lock to prevent any other thread from processing this same agreement.
		lock := a.alm.getAgreementLock(drAck.AgreementId())
		lock.Lock()

		if ag, err := FindSingleAgreementByAgreementId(a.db, drAck.AgreementId(), citizenscientist.PROTOCOL_NAME, []AFilter{UnarchivedAFilter()}); err != nil {
			glog.Errorf(logString(fmt.Sprintf("error querying timed out agreement %v, error: %v", drAck.AgreementId(), err)))
		} else if ag == nil {
			glog.V(3).Infof(logString(fmt.Sprintf("nothing to terminate for agreement %v, no database record.", drAck.AgreementId())))
		} else if _, err := DataNotification(a.db, ag.CurrentAgreementId, citizenscientist.PROTOCOL_NAME); err != nil {
			glog.Errorf(logString(fmt.Sprintf("unable to record data notification, error: %v", err)))
		}

		// Drop the lock. The code block above must always flow through this point.
		lock.Unlock()

	}

	// Get rid of the exchange message if there is one
	if wi.MessageId != 0 {
		if err := a.deleteMessage(wi.MessageId); err != nil {
			glog.Errorf(logString(fmt.Sprintf("error deleting message %v from exchange for agbot %v", wi.MessageId, a.agbotId)))
		}
	}

}

// This function is used to generate a random 32 byte bitstring that is used as the agreement id.
func generateAgreementId(random *rand.Rand) []byte {

	b := make([]byte, 32, 32)
	for i := range b {
		b[i] = byte(random.Intn(256))
	}
	return b
}

func (a *CSAgreementWorker) recordConsumerAgreementState(agreementId string, workloadID string, state string) error {

	glog.V(5).Infof("CSAgreementWorker setting agreement %v state to %v", agreementId, state)

	as := new(exchange.PutAgbotAgreementState)
	as.Workload = workloadID
	as.State = state
	var resp interface{}
	resp = new(exchange.PostDeviceResponse)
	targetURL := a.config.AgreementBot.ExchangeURL + "agbots/" + a.agbotId + "/agreements/" + agreementId
	for {
		if err, tpErr := exchange.InvokeExchange(a.httpClient, "PUT", targetURL, a.agbotId, a.token, &as, &resp); err != nil {
			glog.Errorf(err.Error())
			return err
		} else if tpErr != nil {
			glog.Warningf(tpErr.Error())
			time.Sleep(10 * time.Second)
			continue
		} else {
			glog.V(5).Infof("CSAgreementWorker set agreement %v to state %v", agreementId, state)
			return nil
		}
	}

}

func (a *CSAgreementWorker) deleteMessage(msgId int) error {
	var resp interface{}
	resp = new(exchange.PostDeviceResponse)
	targetURL := a.config.AgreementBot.ExchangeURL + "agbots/" + a.agbotId + "/msgs/" + strconv.Itoa(msgId)
	for {
		if err, tpErr := exchange.InvokeExchange(a.httpClient, "DELETE", targetURL, a.agbotId, a.token, nil, &resp); err != nil {
			glog.Errorf(err.Error())
			return err
		} else if tpErr != nil {
			glog.Warningf(tpErr.Error())
			time.Sleep(10 * time.Second)
			continue
		} else {
			glog.V(3).Infof("CSAgreementWorker: deleted message %v", msgId)
			return nil
		}
	}
}

<<<<<<< HEAD
func (a *CSAgreementWorker) cancelAgreement(agreementId string, reason uint, protocolHandler *citizenscientist.ProtocolHandler) {
=======
func (a *CSAgreementWorker) cancelAgreementWithLock(agreementId string, reason uint, protocolHandler *citizenscientist.ProtocolHandler, bc *ethblockchain.BaseContracts) {
	// Get the agreement id lock to prevent any other thread from processing this same agreement.
	lock := a.alm.getAgreementLock(agreementId)
	lock.Lock()

	// Terminate the agreement
	a.cancelAgreement(agreementId, reason, protocolHandler, bc)

	lock.Unlock()

	// Don't need the agreement lock anymore
	a.alm.deleteAgreementLock(agreementId)
}

func (a *CSAgreementWorker) cancelAgreement(agreementId string, reason uint, protocolHandler *citizenscientist.ProtocolHandler, bc *ethblockchain.BaseContracts) {
>>>>>>> 8667c368
	// Start timing out the agreement
	glog.V(3).Infof("CSAgreementWorker: terminating agreement %v.", agreementId)

	// Update the database
	if _, err := AgreementTimedout(a.db, agreementId, citizenscientist.PROTOCOL_NAME); err != nil {
		glog.Errorf("CSAgreementWorker: error marking agreement %v terminated: %v", agreementId, err)
	}

	// Update state in exchange
	if err := DeleteConsumerAgreement(a.config.AgreementBot.ExchangeURL, a.agbotId, a.token, agreementId); err != nil {
		glog.Errorf("CSAgreementWorker: error deleting agreement %v in exchange: %v", agreementId, err)
	}

	// Find the agreement record
	if ag, err := FindSingleAgreementByAgreementId(a.db, agreementId, citizenscientist.PROTOCOL_NAME, []AFilter{UnarchivedAFilter()}); err != nil {
		glog.Errorf("CSAgreementWorker: error querying agreement %v from database, error: %v", agreementId, err)
	} else if ag == nil {
		glog.V(3).Infof("CSAgreementWorker: nothing to terminate for agreement %v, no database record.", agreementId)
	} else {

		// Update the workload usage record to clear the agreement. There might not be a workload usage record if there is no workload priority
		// specified in the workload section of the policy.
		if _, err := UpdateWUAgreementId(a.db, ag.DeviceId, ag.PolicyName, ""); err != nil {
			glog.Warningf("CSAgreementWorker: error updating agreement id in workload usage for %v for policy %v, error: %v", ag.DeviceId, ag.PolicyName, err)
		}

<<<<<<< HEAD
		// Remove the long blockchain cancel from the worker thread
		go func() {
			// Remove from the blockchain
			if pol, err := policy.DemarshalPolicy(ag.Policy); err != nil {
				glog.Errorf("CSAgreementWorker: unable to demarshal policy while trying to cancel %v, error %v", agreementId, err)
			} else if err := protocolHandler.TerminateAgreement(pol, ag.CounterPartyAddress, agreementId, reason); err != nil {
				glog.Errorf("CSAgreementWorker: error terminating agreement %v on the blockchain: %v", agreementId, err)
			}
		}()
=======
		// Remove the long blockchain cancel from the worker thread. It is important to give the protocol handler a chance to 
		// do whatever cleanup and termination it needs to do so we should never skip calling this function.
		go doBlockchainCancel(ag, reason, protocolHandler, bc)
>>>>>>> 8667c368

		// Archive the record
		if _, err := ArchiveAgreement(a.db, agreementId, citizenscientist.PROTOCOL_NAME, reason, citizenscientist.DecodeReasonCode(uint64(reason))); err != nil {
			glog.Errorf("CSAgreementWorker: error archiving terminated agreement: %v, error: %v", agreementId, err)
		}
	}
}

func doBlockchainCancel(ag *Agreement, reason uint, protocolHandler *citizenscientist.ProtocolHandler, bc *ethblockchain.BaseContracts) {
	// Remove from the blockchain
	if pol, err := policy.DemarshalPolicy(ag.Policy); err != nil {
		glog.Errorf("CSAgreementWorker: unable to demarshal policy while trying to cancel %v, error %v", ag.CurrentAgreementId, err)
	} else if err := protocolHandler.TerminateAgreement(pol, ag.CounterPartyAddress, ag.CurrentAgreementId, reason, bc.Agreements); err != nil {
		glog.Errorf("CSAgreementWorker: error terminating agreement %v on the blockchain: %v", ag.CurrentAgreementId, err)
	}
}
<|MERGE_RESOLUTION|>--- conflicted
+++ resolved
@@ -243,21 +243,7 @@
 
 		} else if workItem.Type() == CANCEL {
 			wi := workItem.(CSCancelAgreement)
-<<<<<<< HEAD
-
-			// Get the agreement id lock to prevent any other thread from processing this same agreement.
-			lock := a.alm.getAgreementLock(wi.AgreementId)
-			lock.Lock()
-
-			a.cancelAgreement(wi.AgreementId, wi.Reason, protocolHandler)
-
-			lock.Unlock()
-
-			// Don't need the agreement lock anymore
-			a.alm.deleteAgreementLock(wi.AgreementId)
-=======
-			a.cancelAgreementWithLock(wi.AgreementId, wi.Reason, protocolHandler, bc)
->>>>>>> 8667c368
+			a.cancelAgreementWithLock(wi.AgreementId, wi.Reason, protocolHandler)
 
 		} else if workItem.Type() == BC_RECORDED {
 			// the agreement is recorded on the blockchain
@@ -274,7 +260,7 @@
 			} else if ag.Archived || ag.AgreementTimedout != 0 {
 				// The agreement could be cancelled BEFORE it is written to the blockchain. If we find a BC recorded event for an archived
 				// or timed out agreement then we know this occurred. Cancel the agreement again so that the device will see the cancel.
-				go doBlockchainCancel(ag, ag.TerminatedReason, protocolHandler, bc)
+				go doBlockchainCancel(ag, ag.TerminatedReason, protocolHandler)
 			} else {
 				// Update state in the database
 				if _, err := AgreementFinalized(a.db, wi.AgreementId, citizenscientist.PROTOCOL_NAME); err != nil {
@@ -295,7 +281,7 @@
 		} else if workItem.Type() == BC_TERMINATED {
 			// the agreement is terminated on the blockchain
 			wi := workItem.(CSHandleBCTerminated)
-			a.cancelAgreementWithLock(wi.AgreementId, citizenscientist.AB_CANCEL_DISCOVERED, protocolHandler, bc)
+			a.cancelAgreementWithLock(wi.AgreementId, citizenscientist.AB_CANCEL_DISCOVERED, protocolHandler)
 
 		} else if workItem.Type() == WORKLOAD_UPGRADE {
 			// Force an upgrade of a workload on a specific device, given a specific policy that delivered the workload.
@@ -320,32 +306,19 @@
 					// Cancel all agreements
 					for _, ag := range ags {
 						// Terminate the agreement
-						a.cancelAgreementWithLock(ag.CurrentAgreementId, citizenscientist.AB_CANCEL_FORCED_UPGRADE, protocolHandler, bc)
+						a.cancelAgreementWithLock(ag.CurrentAgreementId, citizenscientist.AB_CANCEL_FORCED_UPGRADE, protocolHandler)
 					}
 				}
 			} else {
 				// Terminate the agreement
-				a.cancelAgreementWithLock(wi.AgreementId, citizenscientist.AB_CANCEL_FORCED_UPGRADE, protocolHandler, bc)
+				a.cancelAgreementWithLock(wi.AgreementId, citizenscientist.AB_CANCEL_FORCED_UPGRADE, protocolHandler)
 			}
 
-<<<<<<< HEAD
-			// Get the agreement id lock to prevent any other thread from processing this same agreement.
-			lock := a.alm.getAgreementLock(wi.AgreementId)
-			lock.Lock()
-
-			a.cancelAgreement(wi.AgreementId, citizenscientist.AB_CANCEL_DISCOVERED, protocolHandler)
-
-			lock.Unlock()
-
-			// Don't need the agreement lock anymore
-			a.alm.deleteAgreementLock(wi.AgreementId)
-=======
 			// Find the workload usage record and delete it. This will cause any new agreement negotiations to start with the highest priority
 			// workload.
 			if err := DeleteWorkloadUsage(a.db, wi.Device, wi.PolicyName); err != nil {
 				glog.Errorf(logString(fmt.Sprintf("error deleting workload usage record for device %v and policyName %v, error: %v", wi.Device, wi.PolicyName, err)))
 			}
->>>>>>> 8667c368
 
 		} else {
 			glog.Errorf(logString(fmt.Sprintf("received unknown work request: %v", workItem)))
@@ -529,7 +502,7 @@
 				// Recording the agreement on the blockchain could take a long time, so it needs to be the last thing we do.
 				if err := protocolHandler.RecordAgreement(proposal, reply, consumerPolicy); err != nil {
 					glog.Errorf(logString(fmt.Sprintf("error trying to record agreement in blockchain, %v", err)))
-					a.cancelAgreementWithLock(reply.AgreementId(), citizenscientist.AB_CANCEL_BC_WRITE_FAILED, protocolHandler, bc)
+					a.cancelAgreementWithLock(reply.AgreementId(), citizenscientist.AB_CANCEL_BC_WRITE_FAILED, protocolHandler)
 					ackReplyAsValid = false
 				} else {
 					glog.V(3).Infof(logString(fmt.Sprintf("recorded agreement %v", reply.AgreementId())))
@@ -657,16 +630,14 @@
 	}
 }
 
-<<<<<<< HEAD
-func (a *CSAgreementWorker) cancelAgreement(agreementId string, reason uint, protocolHandler *citizenscientist.ProtocolHandler) {
-=======
-func (a *CSAgreementWorker) cancelAgreementWithLock(agreementId string, reason uint, protocolHandler *citizenscientist.ProtocolHandler, bc *ethblockchain.BaseContracts) {
+
+func (a *CSAgreementWorker) cancelAgreementWithLock(agreementId string, reason uint, protocolHandler *citizenscientist.ProtocolHandler) {
 	// Get the agreement id lock to prevent any other thread from processing this same agreement.
 	lock := a.alm.getAgreementLock(agreementId)
 	lock.Lock()
 
 	// Terminate the agreement
-	a.cancelAgreement(agreementId, reason, protocolHandler, bc)
+	a.cancelAgreement(agreementId, reason, protocolHandler)
 
 	lock.Unlock()
 
@@ -674,8 +645,7 @@
 	a.alm.deleteAgreementLock(agreementId)
 }
 
-func (a *CSAgreementWorker) cancelAgreement(agreementId string, reason uint, protocolHandler *citizenscientist.ProtocolHandler, bc *ethblockchain.BaseContracts) {
->>>>>>> 8667c368
+func (a *CSAgreementWorker) cancelAgreement(agreementId string, reason uint, protocolHandler *citizenscientist.ProtocolHandler) {
 	// Start timing out the agreement
 	glog.V(3).Infof("CSAgreementWorker: terminating agreement %v.", agreementId)
 
@@ -702,21 +672,9 @@
 			glog.Warningf("CSAgreementWorker: error updating agreement id in workload usage for %v for policy %v, error: %v", ag.DeviceId, ag.PolicyName, err)
 		}
 
-<<<<<<< HEAD
-		// Remove the long blockchain cancel from the worker thread
-		go func() {
-			// Remove from the blockchain
-			if pol, err := policy.DemarshalPolicy(ag.Policy); err != nil {
-				glog.Errorf("CSAgreementWorker: unable to demarshal policy while trying to cancel %v, error %v", agreementId, err)
-			} else if err := protocolHandler.TerminateAgreement(pol, ag.CounterPartyAddress, agreementId, reason); err != nil {
-				glog.Errorf("CSAgreementWorker: error terminating agreement %v on the blockchain: %v", agreementId, err)
-			}
-		}()
-=======
 		// Remove the long blockchain cancel from the worker thread. It is important to give the protocol handler a chance to 
 		// do whatever cleanup and termination it needs to do so we should never skip calling this function.
-		go doBlockchainCancel(ag, reason, protocolHandler, bc)
->>>>>>> 8667c368
+		go doBlockchainCancel(ag, reason, protocolHandler)
 
 		// Archive the record
 		if _, err := ArchiveAgreement(a.db, agreementId, citizenscientist.PROTOCOL_NAME, reason, citizenscientist.DecodeReasonCode(uint64(reason))); err != nil {
@@ -725,11 +683,11 @@
 	}
 }
 
-func doBlockchainCancel(ag *Agreement, reason uint, protocolHandler *citizenscientist.ProtocolHandler, bc *ethblockchain.BaseContracts) {
+func doBlockchainCancel(ag *Agreement, reason uint, protocolHandler *citizenscientist.ProtocolHandler) {
 	// Remove from the blockchain
 	if pol, err := policy.DemarshalPolicy(ag.Policy); err != nil {
 		glog.Errorf("CSAgreementWorker: unable to demarshal policy while trying to cancel %v, error %v", ag.CurrentAgreementId, err)
-	} else if err := protocolHandler.TerminateAgreement(pol, ag.CounterPartyAddress, ag.CurrentAgreementId, reason, bc.Agreements); err != nil {
+	} else if err := protocolHandler.TerminateAgreement(pol, ag.CounterPartyAddress, ag.CurrentAgreementId, reason); err != nil {
 		glog.Errorf("CSAgreementWorker: error terminating agreement %v on the blockchain: %v", ag.CurrentAgreementId, err)
 	}
 }
