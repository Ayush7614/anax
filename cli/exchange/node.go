--- conflicted
+++ resolved
@@ -3,19 +3,14 @@
 import (
 	"encoding/json"
 	"fmt"
-<<<<<<< HEAD
-=======
+	"net/http"
+	"os"
+
 	"github.com/open-horizon/anax/cli/cliconfig"
 	"github.com/open-horizon/anax/cli/cliutils"
 	"github.com/open-horizon/anax/exchange"
 	"github.com/open-horizon/anax/externalpolicy"
 	_ "github.com/open-horizon/anax/externalpolicy/text_language"
->>>>>>> 873a8bd4
-	"net/http"
-	"os"
-
-	"github.com/open-horizon/anax/cli/cliutils"
-	"github.com/open-horizon/anax/exchange"
 )
 
 // We only care about handling the node names, so the rest is left as interface{} and will be passed from the exchange to the display
